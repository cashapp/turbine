--- conflicted
+++ resolved
@@ -1,9 +1,5 @@
 [versions]
-<<<<<<< HEAD
-coroutines = "1.8.0-RC2"
-=======
 coroutines = "1.8.0"
->>>>>>> 8a7eef51
 
 [libraries]
 coroutines-core = { module = "org.jetbrains.kotlinx:kotlinx-coroutines-core", version.ref = "coroutines" }
