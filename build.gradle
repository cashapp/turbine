buildscript {
  dependencies {
<<<<<<< HEAD
    classpath 'org.jetbrains.kotlin:kotlin-gradle-plugin:1.4.32'
    classpath 'com.diffplug.spotless:spotless-plugin-gradle:5.11.1'
=======
    classpath 'org.jetbrains.kotlin:kotlin-gradle-plugin:1.5.0'
    classpath 'com.diffplug.spotless:spotless-plugin-gradle:5.1.0'
>>>>>>> 560bbf15
    classpath 'com.vanniktech:gradle-maven-publish-plugin:0.14.2'
    classpath 'org.jetbrains.dokka:dokka-gradle-plugin:1.4.30'
  }

  ext.versions = [
    'coroutines': '1.5.0',
  ]
}

apply plugin: 'org.jetbrains.kotlin.multiplatform'
kotlin {
  explicitApi()

  js {
    nodejs()
  }

  jvm()

  iosArm32()
  iosArm64()
  iosX64()
  linuxX64()
  macosX64()
  mingwX64()
  tvosArm64()
  tvosX64()
  watchosArm32()
  watchosArm64()
  watchosX86()

  sourceSets {
    commonMain {
      dependencies {
        api "org.jetbrains.kotlinx:kotlinx-coroutines-core:${versions.coroutines}"
      }
    }
    commonTest {
      dependencies {
        implementation 'org.jetbrains.kotlin:kotlin-test'
      }
    }

    jvmTest {
      dependencies {
        implementation 'junit:junit:4.13'
        implementation "org.jetbrains.kotlinx:kotlinx-coroutines-test:${versions.coroutines}"
      }
    }

    nativeMain {
    }
    nativeTest {
    }

    configure([
      targets.iosArm32,
      targets.iosArm64,
      targets.iosX64,
      targets.linuxX64,
      targets.macosX64,
      targets.mingwX64,
      targets.tvosArm64,
      targets.tvosX64,
      targets.watchosArm32,
      targets.watchosArm64,
      targets.watchosX86,
    ]) {
      compilations.main.source(sourceSets.nativeMain)
      compilations.test.source(sourceSets.nativeTest)
    }
  }

  sourceSets.matching { it.name.endsWith("Test") }.all {
    it.languageSettings {
      useExperimentalAnnotation('kotlin.time.ExperimentalTime')
      useExperimentalAnnotation('kotlinx.coroutines.DelicateCoroutinesApi')
      useExperimentalAnnotation('kotlinx.coroutines.ExperimentalCoroutinesApi')
    }
  }
}

apply plugin: 'com.diffplug.spotless'
spotless {
  kotlin {
    ktlint('0.41.0').userData([
      // TODO this should all come from editorconfig https://github.com/diffplug/spotless/issues/142
      'indent_size': '2',
      'kotlin_imports_layout': 'ascii',
    ])
  }
}

apply plugin: 'com.vanniktech.maven.publish'
signing {
  def signingKey = findProperty('signingKey')
  def signingPassword = ''
  useInMemoryPgpKeys(signingKey, signingPassword)
}

apply plugin: 'org.jetbrains.dokka'
tasks.withType(org.jetbrains.dokka.gradle.DokkaTask).configureEach { task ->
  task.dokkaSourceSets {
    configureEach {
      externalDocumentationLink {
        url.set(new URL('https://kotlin.github.io/kotlinx.coroutines/kotlinx-coroutines-core/'))
      }
    }
  }
}

buildscript {
  repositories {
    mavenCentral()
    jcenter()
  }
}
repositories {
  mavenCentral()
  jcenter()
}<|MERGE_RESOLUTION|>--- conflicted
+++ resolved
@@ -1,12 +1,7 @@
 buildscript {
   dependencies {
-<<<<<<< HEAD
-    classpath 'org.jetbrains.kotlin:kotlin-gradle-plugin:1.4.32'
+    classpath 'org.jetbrains.kotlin:kotlin-gradle-plugin:1.5.0'
     classpath 'com.diffplug.spotless:spotless-plugin-gradle:5.11.1'
-=======
-    classpath 'org.jetbrains.kotlin:kotlin-gradle-plugin:1.5.0'
-    classpath 'com.diffplug.spotless:spotless-plugin-gradle:5.1.0'
->>>>>>> 560bbf15
     classpath 'com.vanniktech:gradle-maven-publish-plugin:0.14.2'
     classpath 'org.jetbrains.dokka:dokka-gradle-plugin:1.4.30'
   }
